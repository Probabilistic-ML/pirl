{
  "files": [
    "README.md"
  ],
  "imageSize": 100,
  "commit": false,
  "commitConvention": "angular",
  "contributors": [
    {
      "login": "canbooo",
      "name": "Can Bogoclu",
      "avatar_url": "https://avatars.githubusercontent.com/u/44531896?v=4",
      "profile": "https://github.com/canbooo",
      "contributions": [
        "design",
        "code",
        "ideas",
        "doc"
      ]
    },
    {
      "login": "rvosshall",
      "name": "Robert Voßhall",
      "avatar_url": "https://avatars.githubusercontent.com/u/74900668?v=4",
      "profile": "https://github.com/rvosshall",
      "contributions": [
        "ideas",
        "code",
        "design",
        "doc",
<<<<<<< HEAD
        "data",
        "ideas",
        "design",
        "research"
=======
        "data"
>>>>>>> 770d24c9
      ]
    }
  ],
  "contributorsPerLine": 7,
  "skipCi": true,
  "repoType": "github",
  "repoHost": "https://github.com",
  "projectName": "pirl",
  "projectOwner": "Probabilistic-ML"
}<|MERGE_RESOLUTION|>--- conflicted
+++ resolved
@@ -28,14 +28,8 @@
         "code",
         "design",
         "doc",
-<<<<<<< HEAD
         "data",
-        "ideas",
-        "design",
         "research"
-=======
-        "data"
->>>>>>> 770d24c9
       ]
     }
   ],
